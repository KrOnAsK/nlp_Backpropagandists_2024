import os
import pandas as pd
from datetime import datetime
from modules.data_loader import load_initial_data
from modules.text_segmentation import tokenize_text, handle_unusual_sentences
from modules.text_normalization import normalize_text
from modules.connlu_converter import convert_to_connlu
from modules.utils import setup_logging
from dl_methods.transformer import train_bert, debug_misclassifications
import logging

class ProcessingSummary:
    def __init__(self):
        self.start_time = datetime.now()
        self.steps_completed = []
        self.ml_results = {}
        self.document_stats = {}
        
    def add_step(self, step_name, details=None):
        step = {
            'name': step_name,
            'timestamp': datetime.now().strftime('%H:%M:%S'),
            'details': details
        }
        self.steps_completed.append(step)
    
    def add_ml_result(self, model_type, metrics):
        self.ml_results[model_type] = metrics
    
    def display_summary(self):
        duration = datetime.now() - self.start_time
        minutes = int(duration.total_seconds() // 60)
        seconds = int(duration.total_seconds() % 60)
        
        # Print header
        print("\n" + "="*80)
        print(f"{'PROCESSING SUMMARY':^80}")
        print("="*80)
        
        # Print general statistics
        print("\nGENERAL INFORMATION")
        print("-"*80)
        print(f"Total Processing Time: {minutes}m {seconds}s")
        print(f"Steps Completed: {len(self.steps_completed)}")
        
        # Print document statistics
        print("\nDOCUMENT STATISTICS")
        print("-"*80)
        for key, value in self.document_stats.items():
            if isinstance(value, float):
                print(f"{key.replace('_', ' ').title()}: {value:.2f}")
            else:
                print(f"{key.replace('_', ' ').title()}: {value}")
        
        # Print processing timeline
        print("\nPROCESSING TIMELINE")
        print("-"*80)
        for step in self.steps_completed:
            print(f"\n[{step['timestamp']}] {step['name']}")
            if step.get('details'):
                for key, value in step['details'].items():
                    print(f"  └─ {key}: {value}")
        
        # Print ML results if any
        if self.ml_results:
            print("\nML RESULTS")
            print("-"*80)
            for model, metrics in self.ml_results.items():
                print(f"\n{model}:")
                for metric, value in metrics.items():
                    if isinstance(value, float):
                        print(f"  └─ {metric}: {value:.4f}")
                    else:
                        print(f"  └─ {metric}: {value}")
        
        print("\n" + "="*80 + "\n")

def get_ml_choice():
    print("\nSelect processing option:")
    print("1. Train BERT on all data")
    print("2. Train BERT on UA data only")
    print("3. Train BERT on CC data only")
    print("4. Run all BERT training variations")
    print("5. Convert to CoNLL-U format")
    print("6. Skip additional processing")
<<<<<<< HEAD
=======
    print("7. Debugging UA")
    print("8. Debugging CC")
>>>>>>> 516ffbbb
    
    while True:
        try:
            choice = int(input("\nEnter your choice (1-6): "))
            if 1 <= choice <= 6:
                return choice
            print("Please enter a number between 1 and 6.")
        except ValueError:
            print("Please enter a valid number.")

def run_selected_ml(choice, df_normalized, df_normalized_ua, df_normalized_cc, df, base_path, output_dir, logger, summary):
    if choice == 1:
        logger.info("Starting BERT training on full dataset...")
        training_results = train_bert(df_normalized, base_path)
        summary.add_ml_result('BERT (Full Dataset)', training_results)
        logger.info(f"BERT training on full data completed. Results: {training_results}")
    
    elif choice == 2:
        logger.info("Starting BERT training on UA dataset...")
        training_results_ua = train_bert(df_normalized_ua, base_path)
        summary.add_ml_result('BERT (UA Dataset)', training_results_ua)
        logger.info(f"BERT training on UA data completed. Results: {training_results_ua}")
    
    elif choice == 3:
        logger.info("Starting BERT training on CC dataset...")
        training_results_cc = train_bert(df_normalized_cc, base_path)
        summary.add_ml_result('BERT (CC Dataset)', training_results_cc)
        logger.info(f"BERT training on CC data completed. Results: {training_results_cc}")
    
    elif choice == 4:
        logger.info("Starting BERT training on all variations...")
        training_results = train_bert(df_normalized, base_path)
        summary.add_ml_result('BERT (Full Dataset)', training_results)
        logger.info(f"BERT training on full data completed. Results: {training_results}")
        
        training_results_ua = train_bert(df_normalized_ua, base_path)
        summary.add_ml_result('BERT (UA Dataset)', training_results_ua)
        logger.info(f"BERT training on UA data completed. Results: {training_results_ua}")
        
        training_results_cc = train_bert(df_normalized_cc, base_path)
        summary.add_ml_result('BERT (CC Dataset)', training_results_cc)
        logger.info(f"BERT training on CC data completed. Results: {training_results_cc}")
    
    elif choice == 5:
        logger.info("Converting to CoNLL-U format...")
        convert_to_connlu(df, output_dir, 'tokens')
        summary.add_step('CoNLL-U Conversion', {'output_directory': output_dir})
        logger.info("CoNLL-U conversion completed successfully")


def main():
    # Initialize processing summary
    summary = ProcessingSummary()
    
    # Setup logging
    setup_logging()
    logger = logging.getLogger(__name__)
    
    # Define paths
    base_path = os.path.dirname(os.path.abspath(__file__))
    documents_path = os.path.join(base_path, "../training_data_16_October_release/EN/raw-documents")
    annotations_file = os.path.join(base_path, "../training_data_16_October_release/EN/subtask-2-annotations.txt")
    output_dir = os.path.join(base_path, "../CoNLL")
    
    # Create output directory if it doesn't exist
    os.makedirs(output_dir, exist_ok=True)

    try:
        '''
        # 1. Load and prepare initial data
        logger.info("Loading initial data...")
        df = load_initial_data(documents_path, annotations_file)
        summary.add_step('Data Loading', {'document_count': len(df)})
        logger.info(f"Loaded {len(df)} documents")

        # 2. Tokenize text
        logger.info("Tokenizing text...")
        df = tokenize_text(df)
        summary.add_step('Text Tokenization')
        
        # 3. Handle unusual sentences
        logger.info("Handling unusual sentences...")
        df = handle_unusual_sentences(df)
        summary.add_step('Unusual Sentence Handling')
        
        # 4. Normalize text
        logger.info("Normalizing text...")
        df_normalized, df_normalized_ua, df_normalized_cc = normalize_text(df)
        summary.add_step('Text Normalization', {
            'total_documents': len(df_normalized),
            'ua_documents': len(df_normalized_ua),
            'cc_documents': len(df_normalized_cc)
        })
        print(df_normalized_ua.columns)
        logger.info("Preprocessing completed successfully")
        
        # Document statistics
        summary.document_stats = {
            'total_documents': len(df_normalized),
            'ua_documents': len(df_normalized_ua),
            'cc_documents': len(df_normalized_cc),
            'average_tokens_per_doc': df['tokens'].str.len().mean() if 'tokens' in df.columns else None
        }
        '''
        input_file_full = "df_normalized.csv"
        df_normalized = pd.read_csv(input_file_full)
        df = pd.read_csv(input_file_full)
        input_file_ua = "df_normalized_ua_no_en.csv"
        df_normalized_ua = pd.read_csv(input_file_ua)
        input_file_cc = "df_normalized_cc.csv"
        df_normalized_cc = pd.read_csv(input_file_cc)
        # Get user input for ML approach
        choice = get_ml_choice()
        
        # Run selected ML approach
        if choice != 6:
            run_selected_ml(choice, df_normalized, df_normalized_ua, df_normalized_cc, df, base_path, output_dir, logger, summary)
        else:
            logger.info("Additional processing skipped as per user choice")
            summary.add_step('Processing Skipped')
        
        # Display summary
        summary.display_summary()
        
    except Exception as e:
        logger.error(f"An error occurred during preprocessing: {str(e)}")
        summary.add_step('Error', {'error_message': str(e)})
        raise

if __name__ == "__main__":
    main()<|MERGE_RESOLUTION|>--- conflicted
+++ resolved
@@ -83,11 +83,7 @@
     print("4. Run all BERT training variations")
     print("5. Convert to CoNLL-U format")
     print("6. Skip additional processing")
-<<<<<<< HEAD
-=======
-    print("7. Debugging UA")
-    print("8. Debugging CC")
->>>>>>> 516ffbbb
+
     
     while True:
         try:
